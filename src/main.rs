use clap::Parser;
use std::{os::unix::net::UnixStream, path::PathBuf, process::Stdio, time::Duration};

use utils::{
    cache,
    ipc::{self, get_socket_path, read_socket, AnimationRequest, Answer, ArchivedAnswer, Request},
};

mod imgproc;
use imgproc::*;

mod cli;
use cli::{ResizeStrategy, Swww};

fn main() -> Result<(), String> {
    let swww = Swww::parse();
    if let Swww::Init { no_daemon, .. } = &swww {
        match is_daemon_running() {
            Ok(false) => {
                let socket_path = get_socket_path();
                if socket_path.exists() {
                    eprintln!(
                        "WARNING: socket file {} was not deleted when the previous daemon exited",
                        socket_path.to_string_lossy()
                    );
                    if let Err(e) = std::fs::remove_file(socket_path) {
                        return Err(format!("failed to delete previous socket: {e}"));
                    }
                }
            }
            Ok(true) => {
                return Err("There seems to already be another instance running...".to_string())
            }
            Err(e) => {
                eprintln!("WARNING: failed to read '/proc' directory to determine whether the daemon is running: {e}
                          Falling back to trying to checking if the socket file exists...");
                let socket_path = get_socket_path();
                if socket_path.exists() {
                    return Err(format!(
                        "Found socket at {}. There seems to be an instance already running...",
                        socket_path.to_string_lossy()
                    ));
                }
            }
        }
        spawn_daemon(*no_daemon)?;
        if *no_daemon {
            return Ok(());
        }
    }

    if let Swww::ClearCache = &swww {
        return cache::clean();
    }

    let mut configured = false;
    while !configured {
        let socket = connect_to_socket(5, 100)?;
        Request::Ping.send(&socket)?;
        let bytes = read_socket(&socket)?;
        let answer = Answer::receive(&bytes);
        if let ArchivedAnswer::Ping(c) = answer {
            configured = *c;
        } else {
            return Err("Daemon did not return Answer::Ping, as expected".to_string());
        }
        std::thread::sleep(Duration::from_millis(1));
    }

    process_swww_args(&swww)?;

    Ok(())
}

fn process_swww_args(args: &Swww) -> Result<(), String> {
    let request = match make_request(args)? {
        Some(request) => request,
        None => return Ok(()),
    };
    let socket = connect_to_socket(5, 100)?;
    request.send(&socket)?;
    let bytes = read_socket(&socket)?;
    drop(socket);
    match Answer::receive(&bytes) {
        ArchivedAnswer::Err(msg) => return Err(msg.to_string()),
        ArchivedAnswer::Info(info) => info.iter().for_each(|i| println!("{}", i)),
        ArchivedAnswer::Ok => {
            if let Swww::Kill = args {
                #[cfg(debug_assertions)]
                let tries = 20;
                #[cfg(not(debug_assertions))]
                let tries = 10;
                let socket_path = get_socket_path();
                for _ in 0..tries {
                    if !socket_path.exists() {
                        return Ok(());
                    }
                    std::thread::sleep(Duration::from_millis(100));
                }
                return Err(format!(
                    "Could not confirm socket deletion at: {socket_path:?}"
                ));
            }
        }
<<<<<<< HEAD
        ArchivedAnswer::Init(configured) => {
            let mut configured = *configured;
            while !configured {
                std::thread::sleep(Duration::from_millis(1));
                let socket = connect_to_socket(5, 100)?;
                Request::Init.send(&socket)?;
                let bytes = read_socket(&socket)?;
                let answer = Answer::receive(&bytes);
                if let ArchivedAnswer::Init(c) = answer {
                    configured = *c;
                } else {
                    return Err("Daemon did not return Answer::Init, as expected".to_string());
                }
            }
            if let Swww::Init { no_cache, .. } = args {
                if *no_cache {
                    return Ok(());
                }
                let (_, outputs) = get_dimensions_and_outputs(&[])?;
                for output in outputs.iter().flatten() {
                    let img_path = utils::cache::get_previous_image_path(output)?;
                    #[allow(deprecated)]
                    if let Err(e) = process_swww_args(&Swww::Img(cli::Img {
                        image: cli::parse_image(&img_path)?,
                        outputs: output.to_string(),
                        no_resize: false,
                        resize: ResizeStrategy::Crop,
                        fill_color: [0, 0, 0],
                        filter: cli::Filter::Lanczos3,
                        transition_type: cli::TransitionType::None,
                        transition_step: u8::MAX,
                        transition_duration: 0.0,
                        transition_fps: u8::MAX,
                        transition_angle: 0.0,
                        transition_pos: cli::CliPosition {
                            x: cli::CliCoord::Pixel(0.0),
                            y: cli::CliCoord::Pixel(0.0),
                        },
                        invert_y: false,
                        transition_bezier: (0.0, 0.0, 0.0, 0.0),
                        transition_wave: (0.0, 0.0),
                    })) {
                        eprintln!("WARNING: failed to load cache for output {output}: {e}");
                    }
                }
            }
=======
        ArchivedAnswer::Ping(_) => {
            return Ok(());
>>>>>>> f77d1e0b
        }
    }
    Ok(())
}

fn make_request(args: &Swww) -> Result<Option<Request>, String> {
    match args {
        Swww::Clear(c) => Ok(Some(Request::Clear(ipc::Clear {
            color: c.color,
            outputs: split_cmdline_outputs(&c.outputs),
        }))),
        Swww::Restore(restore) => {
            let requested_outputs = split_cmdline_outputs(&restore.outputs);
            restore_from_cache(&requested_outputs)?;
            Ok(None)
        }
        Swww::ClearCache => unreachable!("there is no request for clear-cache"),
        Swww::Img(img) => {
            let requested_outputs = split_cmdline_outputs(&img.outputs);
            let (dims, outputs) = get_dimensions_and_outputs(&requested_outputs)?;
            match &img.image {
                cli::CliImage::Path(path) => {
                    let imgbuf = ImgBuf::new(path)?;
                    if imgbuf.is_animated() {
                        match std::thread::scope::<_, Result<_, String>>(|s1| {
                            let animations =
                                s1.spawn(|| make_animation_request(img, &dims, &outputs));
                            let first_frame = imgbuf
                                .into_frames()?
                                .next()
                                .ok_or("missing first frame".to_owned())?
                                .map_err(|e| format!("unable to decode first frame: {e}"))?;

                            let img_request = make_img_request(
                                img,
                                Some(frame_to_rgb(first_frame)),
                                &dims,
                                &outputs,
                            )?;
                            let animations =
                                animations.join().unwrap_or_else(|e| Err(format!("{e:?}")));

                            let socket = connect_to_socket(5, 100)?;
                            Request::Img(img_request).send(&socket)?;
                            let bytes = read_socket(&socket)?;
                            drop(socket);
                            if let ArchivedAnswer::Err(e) = Answer::receive(&bytes) {
                                return Err(format!("daemon error when sending image: {e}"));
                            }
                            animations
                        }) {
                            Ok(animations) => Ok(Some(Request::Animation(animations))),
                            Err(e) => Err(format!("failed to create animated request: {e}")),
                        }
                    } else {
                        let img_raw = imgbuf.decode()?;
                        Ok(Some(Request::Img(make_img_request(
                            img,
                            Some(img_raw),
                            &dims,
                            &outputs,
                        )?)))
                    }
                }
                cli::CliImage::Color(_) => Ok(Some(Request::Img(make_img_request(
                    img, None, &dims, &outputs,
                )?))),
            }
        }
        Swww::Init { no_cache, .. } => {
            if !*no_cache {
                restore_from_cache(&[])?;
            }
            Ok(None)
        }
        Swww::Kill => Ok(Some(Request::Kill)),
        Swww::Query => Ok(Some(Request::Query)),
    }
}

fn make_img_request(
    img: &cli::Img,
    img_raw: Option<image::RgbImage>,
    dims: &[(u32, u32)],
    outputs: &[Vec<String>],
) -> Result<ipc::ImageRequest, String> {
    let transition = make_transition(img);
    let mut unique_requests = Vec::with_capacity(dims.len());
    for (dim, outputs) in dims.iter().zip(outputs) {
        unique_requests.push((
            match &img.image {
                cli::CliImage::Path(path) => ipc::Img {
                    img: match img_raw {
                        Some(ref img_raw) => match img.resize {
                            ResizeStrategy::No => img_pad(img_raw.clone(), *dim, &img.fill_color)?,
                            ResizeStrategy::Crop => {
                                img_resize_crop(img_raw.clone(), *dim, make_filter(&img.filter))?
                            }
                            ResizeStrategy::Fit => img_resize_fit(
                                img_raw.clone(),
                                *dim,
                                make_filter(&img.filter),
                                &img.fill_color,
                            )?,
                        },
                        None => Err("missing img_raw".to_owned())?,
                    }
                    .into_boxed_slice(),
                    path: match path.canonicalize() {
                        Ok(p) => p.to_string_lossy().to_string(),
                        Err(e) => {
                            if let Some("-") = path.to_str() {
                                "STDIN".to_string()
                            } else {
                                return Err(format!("failed no canonicalize image path: {e}"));
                            }
                        }
                    },
                },
                cli::CliImage::Color(color) => ipc::Img {
                    img: image::RgbImage::from_pixel(dim.0, dim.1, image::Rgb(*color))
                        .to_vec()
                        .into_boxed_slice(),
                    path: format!("0x{:02x}{:02x}{:02x}", color[0], color[1], color[2]),
                },
            },
            outputs.to_owned().into_boxed_slice(),
        ));
    }

    Ok((transition, unique_requests.into_boxed_slice()))
}

#[allow(clippy::type_complexity)]
fn get_dimensions_and_outputs(
    requested_outputs: &[String],
) -> Result<(Vec<(u32, u32)>, Vec<Vec<String>>), String> {
    let mut outputs: Vec<Vec<String>> = Vec::new();
    let mut dims: Vec<(u32, u32)> = Vec::new();
    let mut imgs: Vec<ipc::BgImg> = Vec::new();

    let socket = connect_to_socket(5, 100)?;
    Request::Query.send(&socket)?;
    let bytes = read_socket(&socket)?;
    drop(socket);
    let answer = Answer::receive(&bytes);
    match answer {
        ArchivedAnswer::Info(infos) => {
            for info in infos.iter() {
                let info_img = info.img.de();
                let name = info.name.to_string();
                if !requested_outputs.is_empty() && !requested_outputs.contains(&name) {
                    continue;
                }
                let real_dim = (
                    info.dim.0 * info.scale_factor as u32,
                    info.dim.1 * info.scale_factor as u32,
                );
                if let Some((_, output)) = dims
                    .iter_mut()
                    .zip(&imgs)
                    .zip(&mut outputs)
                    .find(|((dim, img), _)| real_dim == **dim && info_img == **img)
                {
                    output.push(name);
                } else {
                    outputs.push(vec![name]);
                    dims.push(real_dim);
                    imgs.push(info_img);
                }
            }
            if outputs.is_empty() {
                Err("none of the requested outputs are valid".to_owned())
            } else {
                Ok((dims, outputs))
            }
        }
        ArchivedAnswer::Err(e) => Err(format!("daemon error when sending query: {e}")),
        _ => unreachable!(),
    }
}

fn make_animation_request(
    img: &cli::Img,
    dims: &[(u32, u32)],
    outputs: &[Vec<String>],
) -> Result<AnimationRequest, String> {
    match &img.image {
        cli::CliImage::Path(path) => {
            let filter = make_filter(&img.filter);
            let mut animations = Vec::with_capacity(dims.len());
            for (dim, outputs) in dims.iter().zip(outputs) {
                //TODO: make cache work for all resize strategies
                if img.resize == ResizeStrategy::Crop {
                    match cache::load_animation_frames(path, *dim) {
                        Ok(Some(animation)) => {
                            animations.push((animation, outputs.to_owned().into_boxed_slice()));
                            continue;
                        }
                        Ok(None) => (),
                        Err(e) => eprintln!("Error loading cache for {:?}: {e}", path),
                    }
                }

                let imgbuf = ImgBuf::new(path)?;
                let animation = ipc::Animation {
                    path: path.to_string_lossy().to_string(),
                    dimensions: *dim,
                    animation: compress_frames(
                        imgbuf.into_frames()?,
                        *dim,
                        filter,
                        img.resize,
                        &img.fill_color,
                    )?
                    .into_boxed_slice(),
                };
                animations.push((animation, outputs.to_owned().into_boxed_slice()));
            }
            Ok(animations.into_boxed_slice())
        }
        cli::CliImage::Color(color) => Err(format!(
            "colors are not supported for animations: {:?}",
            color
        )),
    }
}

fn split_cmdline_outputs(outputs: &str) -> Box<[String]> {
    outputs
        .split(',')
        .map(|s| s.to_owned())
        .filter(|s| !s.is_empty())
        .collect()
}

fn spawn_daemon(no_daemon: bool) -> Result<(), String> {
    let mut cmd = std::process::Command::new("swww-daemon");
    if no_daemon {
        match cmd.status() {
            Ok(_) => Ok(()),
            Err(e) => Err(format!("error spawning swww-daemon: {e}")),
        }
    } else {
        match cmd.stdout(Stdio::null()).stderr(Stdio::null()).spawn() {
            Ok(_) => Ok(()),
            Err(e) => Err(format!("error spawning swww-daemon: {e}")),
        }
    }
}

/// We make sure the Stream is always set to blocking mode
///
/// * `tries` -  how make times to attempt the connection
/// * `interval` - how long to wait between attempts, in milliseconds
fn connect_to_socket(tries: u8, interval: u64) -> Result<UnixStream, String> {
    //Make sure we try at least once
    let tries = if tries == 0 { 1 } else { tries };
    let path = get_socket_path();
    let mut error = None;
    for _ in 0..tries {
        match UnixStream::connect(&path) {
            Ok(socket) => {
                if let Err(e) = socket.set_nonblocking(false) {
                    return Err(format!("Failed to set blocking connection: {e}"));
                }
                #[cfg(debug_assertions)]
                let timeout = Duration::from_secs(30); //Some operations take a while to respond in debug mode
                #[cfg(not(debug_assertions))]
                let timeout = Duration::from_secs(5);

                if let Err(e) = socket.set_read_timeout(Some(timeout)) {
                    return Err(format!("failed to set read timeout for socket: {e}"));
                }

                return Ok(socket);
            }
            Err(e) => error = Some(e),
        }
        std::thread::sleep(Duration::from_millis(interval));
    }
    let error = error.unwrap();
    if error.kind() == std::io::ErrorKind::NotFound {
        return Err("Socket file not found. Are you sure swww-daemon is running?".to_string());
    }

    Err(format!("Failed to connect to socket: {error}"))
}

fn is_daemon_running() -> Result<bool, String> {
    let proc = PathBuf::from("/proc");

    let entries = match proc.read_dir() {
        Ok(e) => e,
        Err(e) => return Err(e.to_string()),
    };

    for entry in entries.flatten() {
        let dirname = entry.file_name();
        if let Ok(pid) = dirname.to_string_lossy().parse::<u32>() {
            if std::process::id() == pid {
                continue;
            }
            let mut entry_path = entry.path();
            entry_path.push("cmdline");
            if let Ok(cmd) = std::fs::read_to_string(entry_path) {
                let mut args = cmd.split(&[' ', '\0']);
                if let Some(arg0) = args.next() {
                    if arg0.ends_with("swww-daemon") {
                        return Ok(true);
                    }
                }
            }
        }
    }

    Ok(false)
}

fn restore_from_cache(requested_outputs: &[String]) -> Result<(), String> {
    let (_, outputs) = get_dimensions_and_outputs(requested_outputs)?;

    for output in outputs.iter().flatten() {
        let img_path = utils::cache::get_previous_image_path(output)?;
        #[allow(deprecated)]
        if let Err(e) = process_swww_args(&Swww::Img(cli::Img {
            path: PathBuf::from(img_path),
            outputs: output.to_string(),
            no_resize: false,
            resize: ResizeStrategy::Crop,
            fill_color: [0, 0, 0],
            filter: cli::Filter::Lanczos3,
            transition_type: cli::TransitionType::None,
            transition_step: u8::MAX,
            transition_duration: 0.0,
            transition_fps: 30,
            transition_angle: 0.0,
            transition_pos: cli::CliPosition {
                x: cli::CliCoord::Pixel(0.0),
                y: cli::CliCoord::Pixel(0.0),
            },
            invert_y: false,
            transition_bezier: (0.0, 0.0, 0.0, 0.0),
            transition_wave: (0.0, 0.0),
        })) {
            eprintln!("WARNING: failed to load cache for output {output}: {e}");
        }
    }

    Ok(())
}<|MERGE_RESOLUTION|>--- conflicted
+++ resolved
@@ -102,57 +102,8 @@
                 ));
             }
         }
-<<<<<<< HEAD
-        ArchivedAnswer::Init(configured) => {
-            let mut configured = *configured;
-            while !configured {
-                std::thread::sleep(Duration::from_millis(1));
-                let socket = connect_to_socket(5, 100)?;
-                Request::Init.send(&socket)?;
-                let bytes = read_socket(&socket)?;
-                let answer = Answer::receive(&bytes);
-                if let ArchivedAnswer::Init(c) = answer {
-                    configured = *c;
-                } else {
-                    return Err("Daemon did not return Answer::Init, as expected".to_string());
-                }
-            }
-            if let Swww::Init { no_cache, .. } = args {
-                if *no_cache {
-                    return Ok(());
-                }
-                let (_, outputs) = get_dimensions_and_outputs(&[])?;
-                for output in outputs.iter().flatten() {
-                    let img_path = utils::cache::get_previous_image_path(output)?;
-                    #[allow(deprecated)]
-                    if let Err(e) = process_swww_args(&Swww::Img(cli::Img {
-                        image: cli::parse_image(&img_path)?,
-                        outputs: output.to_string(),
-                        no_resize: false,
-                        resize: ResizeStrategy::Crop,
-                        fill_color: [0, 0, 0],
-                        filter: cli::Filter::Lanczos3,
-                        transition_type: cli::TransitionType::None,
-                        transition_step: u8::MAX,
-                        transition_duration: 0.0,
-                        transition_fps: u8::MAX,
-                        transition_angle: 0.0,
-                        transition_pos: cli::CliPosition {
-                            x: cli::CliCoord::Pixel(0.0),
-                            y: cli::CliCoord::Pixel(0.0),
-                        },
-                        invert_y: false,
-                        transition_bezier: (0.0, 0.0, 0.0, 0.0),
-                        transition_wave: (0.0, 0.0),
-                    })) {
-                        eprintln!("WARNING: failed to load cache for output {output}: {e}");
-                    }
-                }
-            }
-=======
         ArchivedAnswer::Ping(_) => {
             return Ok(());
->>>>>>> f77d1e0b
         }
     }
     Ok(())
